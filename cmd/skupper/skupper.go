package main

import (
	"context"
	"fmt"
	"os"
	"reflect"
	"strconv"
	"strings"
	"text/tabwriter"

	routev1 "github.com/openshift/api/route/v1"

	"k8s.io/apimachinery/pkg/api/errors"
	"k8s.io/apimachinery/pkg/api/resource"
	"k8s.io/client-go/kubernetes/scheme"
	_ "k8s.io/client-go/plugin/pkg/client/auth"

	"github.com/spf13/cobra"

	"github.com/skupperproject/skupper/api/types"
	"github.com/skupperproject/skupper/client"
	"github.com/skupperproject/skupper/pkg/utils"
)

type ExposeOptions struct {
	Protocol    string
	Address     string
	Port        int
	TargetPort  int
	Headless    bool
	ProxyTuning types.Tuning
}

func SkupperNotInstalledError(namespace string) error {
	return fmt.Errorf("Skupper is not installed in Namespace: '" + namespace + "`")

}

func parseTargetTypeAndName(args []string) (string, string) {
	//this functions assumes it is called with the right arguments, wrong
	//argument verification is done on the "Args:" functions
	targetType := args[0]
	var targetName string
	if len(args) == 2 {
		targetName = args[1]
	} else {
		parts := strings.Split(args[0], "/")
		targetType = parts[0]
		targetName = parts[1]
	}
	return targetType, targetName
}

func configureHeadlessProxy(spec *types.Headless, options *types.Tuning) error {
	var err error
	if options.Affinity != "" {
		spec.Affinity = utils.LabelToMap(options.Affinity)
	}
	if options.AntiAffinity != "" {
		spec.AntiAffinity = utils.LabelToMap(options.AntiAffinity)
	}
	if options.NodeSelector != "" {
		spec.NodeSelector = utils.LabelToMap(options.NodeSelector)
	}
	if options.Cpu != "" {
		cpuQuantity, err := resource.ParseQuantity(options.Cpu)
		if err == nil {
			spec.CpuRequest = &cpuQuantity
		} else {
			err = fmt.Errorf("Invalid value for cpu: %s", err)
		}
	}
	if options.Memory != "" {
		memoryQuantity, err := resource.ParseQuantity(options.Memory)
		if err == nil {
			spec.MemoryRequest = &memoryQuantity
		} else {
			err = fmt.Errorf("Invalid value for memory: %s", err)
		}
	}
	return err
}

func expose(cli types.VanClientInterface, ctx context.Context, targetType string, targetName string, options ExposeOptions) (string, error) {
	serviceName := options.Address

	service, err := cli.ServiceInterfaceInspect(ctx, serviceName)
	if err != nil {
		return "", err
	}

	if service == nil {
		if options.Headless {
			if targetType != "statefulset" {
				return "", fmt.Errorf("The headless option is only supported for statefulsets")
			}
			service, err = cli.GetHeadlessServiceConfiguration(targetName, options.Protocol, options.Address, options.Port)
			if err != nil {
				return "", err
			}
			err = configureHeadlessProxy(service.Headless, &options.ProxyTuning)
			return service.Address, cli.ServiceInterfaceUpdate(ctx, service)
		} else {
			service = &types.ServiceInterface{
				Address:  serviceName,
				Port:     options.Port,
				Protocol: options.Protocol,
			}
		}
	} else if service.Headless != nil {
		return "", fmt.Errorf("Service already exposed as headless")
	} else if options.Headless {
		return "", fmt.Errorf("Service already exposed, cannot reconfigure as headless")
	} else if options.Protocol != "" && service.Protocol != options.Protocol {
		return "", fmt.Errorf("Invalid protocol %s for service with mapping %s", options.Protocol, service.Protocol)
	}

	// service may exist from remote origin
	service.Origin = ""
	err = cli.ServiceInterfaceBind(ctx, service, targetType, targetName, options.Protocol, options.TargetPort)
	if errors.IsNotFound(err) {
		return "", SkupperNotInstalledError(cli.GetNamespace())
	} else if err != nil {
		return "", fmt.Errorf("Unable to create skupper service: %w", err)
	}

	return options.Address, nil
}

func stringSliceContains(s []string, e string) bool {
	for _, a := range s {
		if a == e {
			return true
		}
	}
	return false
}

var validExposeTargets = []string{"deployment", "statefulset", "pods", "service"}

func verifyTargetTypeFromArgs(args []string) error {
	targetType, _ := parseTargetTypeAndName(args)
	if !stringSliceContains(validExposeTargets, targetType) {
		return fmt.Errorf("target type must be one of: [%s]", strings.Join(validExposeTargets, ", "))
	}
	return nil
}

func exposeTargetArgs(cmd *cobra.Command, args []string) error {
	if len(args) < 1 || (!strings.Contains(args[0], "/") && len(args) < 2) {
		return fmt.Errorf("expose target and name must be specified (e.g. 'skupper expose deployment <name>'")
	}
	if len(args) > 2 {
		return fmt.Errorf("illegal argument: %s", args[2])
	}
	if len(args) > 1 && strings.Contains(args[0], "/") {
		return fmt.Errorf("extra argument: %s", args[1])
	}
	return verifyTargetTypeFromArgs(args)
}

func createServiceArgs(cmd *cobra.Command, args []string) error {
	if len(args) < 1 || (!strings.Contains(args[0], ":") && len(args) < 2) {
		return fmt.Errorf("Name and port must be specified")
	}
	if len(args) > 2 {
		return fmt.Errorf("illegal argument: %s", args[2])
	}
	if len(args) > 1 && strings.Contains(args[0], ":") {
		return fmt.Errorf("extra argument: %s", args[1])
	}
	return nil
}

func bindArgs(cmd *cobra.Command, args []string) error {
	if len(args) < 2 || (!strings.Contains(args[1], "/") && len(args) < 3) {
		return fmt.Errorf("Service name, target type and target name must all be specified (e.g. 'skupper bind <service-name> <target-type> <target-name>')")
	}
	if len(args) > 3 {
		return fmt.Errorf("illegal argument: %s", args[3])
	}
	if len(args) > 2 && strings.Contains(args[1], "/") {
		return fmt.Errorf("extra argument: %s", args[2])
	}
	return verifyTargetTypeFromArgs(args[1:])
}

func exposeProxyArgs(cmd *cobra.Command, args []string) error {
	if len(args) < 2 || (!strings.Contains(args[1], ":") && len(args) < 3) {
		return fmt.Errorf("Proxy service address, target host and port must all be specified")
	}
	if len(args) > 3 {
		return fmt.Errorf("illegal argument: %s", args[3])
	}
	if len(args) > 2 && strings.Contains(args[1], ":") {
		return fmt.Errorf("extra argument: %s", args[2])
	}
	return nil
}

func bindProxyArgs(cmd *cobra.Command, args []string) error {
	if len(args) < 3 || (!strings.Contains(args[2], ":") && len(args) < 4) {
		return fmt.Errorf("Proxy name, service address, target host and port must all be specified")
	}
	if len(args) > 4 {
		return fmt.Errorf("illegal argument: %s", args[4])
	}
	if len(args) > 3 && strings.Contains(args[2], ":") {
		return fmt.Errorf("extra argument: %s", args[3])
	}
	return nil
}

func silenceCobra(cmd *cobra.Command) {
	cmd.SilenceUsage = true
}

func NewClient(namespace string, context string, kubeConfigPath string) *client.VanClient {
	return NewClientHandleError(namespace, context, kubeConfigPath, true)
}

func NewClientHandleError(namespace string, context string, kubeConfigPath string, exitOnError bool) *client.VanClient {
	cli, err := client.NewClient(namespace, context, kubeConfigPath)
	if err != nil {
		if exitOnError {
			if strings.Contains(err.Error(), "invalid configuration: no configuration has been provided") {
				fmt.Printf("%s. Please point to an existing, complete config file.\n", err.Error())
			} else {
				fmt.Println(err.Error())
			}
			os.Exit(1)
		} else {
			return nil
		}
	}
	return cli
}

var routerCreateOpts types.SiteConfigSpec
var routerLogging string

func asMap(entries []string) map[string]string {
	result := map[string]string{}
	for _, entry := range entries {
		parts := strings.Split(entry, "=")
		if len(parts) > 1 {
			result[parts[0]] = parts[1]
		} else {
			result[parts[0]] = ""
		}
	}
	return result
}

var ClusterLocal bool

func NewCmdInit(newClient cobraFunc) *cobra.Command {
	var routerMode string
	annotations := []string{}
	labels := []string{}
	var isEdge bool
	cmd := &cobra.Command{
		Use:   "init",
		Short: "Initialise skupper installation",
		Long: `Setup a router and other supporting objects to provide a functional skupper
installation that can then be connected to other skupper installations`,
		Args:   cobra.NoArgs,
		PreRun: newClient,
		RunE: func(cmd *cobra.Command, args []string) error {
			//TODO: should cli allow init to diff ns?
			silenceCobra(cmd)
			ns := cli.GetNamespace()

			routerModeFlag := cmd.Flag("router-mode")
			edgeFlag := cmd.Flag("edge")
			if routerModeFlag.Changed && edgeFlag.Changed {
				return fmt.Errorf("You can not use the deprecated --edge, and --router-mode together, use --router-mode")
			}

			if routerModeFlag.Changed {
				options := []string{string(types.TransportModeInterior), string(types.TransportModeEdge)}
				if !stringSliceContains(options, routerMode) {
					return fmt.Errorf(`invalid "--router-mode=%v", it must be one of "%v"`, routerMode, strings.Join(options, ", "))
				}
				routerCreateOpts.RouterMode = routerMode
			} else {
				if isEdge {
					routerCreateOpts.RouterMode = string(types.TransportModeEdge)
				} else {
					routerCreateOpts.RouterMode = string(types.TransportModeInterior)
				}
			}

			routerIngressFlag := cmd.Flag("ingress")
			routerClusterLocalFlag := cmd.Flag("cluster-local")

			if routerIngressFlag.Changed && routerClusterLocalFlag.Changed {
				return fmt.Errorf(`You can not use the deprecated --cluster-local, and --ingress together, use "--ingress none" as equivalent of --cluster-local`)
			} else if routerClusterLocalFlag.Changed {
				if ClusterLocal { //this is redundant, because "if changed" it must be true, but it is also correct
					routerCreateOpts.Ingress = types.IngressNoneString
				}
			} else if !routerIngressFlag.Changed {
				routerCreateOpts.Ingress = cli.GetIngressDefault()
			}
			if routerCreateOpts.Ingress == types.IngressNodePortString && routerCreateOpts.Router.IngressHost == "" {
				return fmt.Errorf(`--router-ingress-host option is required when using "--ingress nodeport"`)
			}
			routerCreateOpts.Annotations = asMap(annotations)
			routerCreateOpts.Labels = asMap(labels)
			if err := routerCreateOpts.CheckIngress(); err != nil {
				return err
			}
			if err := routerCreateOpts.CheckConsoleIngress(); err != nil {
				return err
			}

			routerCreateOpts.SkupperNamespace = ns
			siteConfig, err := cli.SiteConfigInspect(context.Background(), nil)
			if err != nil {
				return err
			}
			if routerLogging != "" {
				logConfig, err := client.ParseRouterLogConfig(routerLogging)
				if err != nil {
					return fmt.Errorf("Bad value for --router-logging: %s", err)
				}
				routerCreateOpts.Router.Logging = logConfig
			}
			if routerCreateOpts.Router.DebugMode != "" {
				if routerCreateOpts.Router.DebugMode != "valgrind" && routerCreateOpts.Router.DebugMode != "gdb" {
					return fmt.Errorf("Bad value for --router-debug-mode: %s (use 'valgrind' or 'gdb')", routerCreateOpts.Router.DebugMode)
				}
			}

			if siteConfig == nil {
				siteConfig, err = cli.SiteConfigCreate(context.Background(), routerCreateOpts)
				if err != nil {
					return err
				}
			} else {
				updated, err := cli.SiteConfigUpdate(context.Background(), routerCreateOpts)
				if err != nil {
					return fmt.Errorf("Error while trying to update router configuration: %s", err)
				}
				if len(updated) > 0 {
					for _, i := range updated {
						fmt.Println("Updated", i)
					}
				}
			}

			err = cli.RouterCreate(context.Background(), *siteConfig)
			if err != nil {
				return err
			}
			fmt.Println("Skupper is now installed in namespace '" + ns + "'.  Use 'skupper status' to get more information.")
			return nil
		},
	}
	routerCreateOpts.EnableController = true
	cmd.Flags().StringVarP(&routerCreateOpts.SkupperName, "site-name", "", "", "Provide a specific name for this skupper installation")
	cmd.Flags().BoolVarP(&routerCreateOpts.EnableConsole, "enable-console", "", true, "Enable skupper console")
	cmd.Flags().StringVarP(&routerCreateOpts.AuthMode, "console-auth", "", "", "Authentication mode for console(s). One of: 'openshift', 'internal', 'unsecured'")
	cmd.Flags().StringVarP(&routerCreateOpts.User, "console-user", "", "", "Skupper console user. Valid only when --console-auth=internal")
	cmd.Flags().StringVarP(&routerCreateOpts.Password, "console-password", "", "", "Skupper console user. Valid only when --console-auth=internal")
	cmd.Flags().StringVarP(&routerCreateOpts.Ingress, "ingress", "", "", "Setup Skupper ingress to one of: [loadbalancer|route|nodeport|nginx-ingress-v1|none]. If not specified route is used when available, otherwise loadbalancer is used.")
	cmd.Flags().StringVarP(&routerCreateOpts.ConsoleIngress, "console-ingress", "", "", "Determines if/how console is exposed outside cluster. If not specified uses value of --ingress. One of: [loadbalancer|route|nodeport|nginx-ingress-v1|none].")
	cmd.Flags().StringVarP(&routerCreateOpts.IngressHost, "ingress-host", "", "", "Hostname by which the ingress proxy can be reached")
	cmd.Flags().StringVarP(&routerMode, "router-mode", "", string(types.TransportModeInterior), "Skupper router-mode")

	cmd.Flags().StringSliceVar(&annotations, "annotations", []string{}, "Annotations to add to skupper pods")
	cmd.Flags().StringSliceVar(&labels, "labels", []string{}, "Labels to add to skupper pods")
	cmd.Flags().BoolVarP(&routerCreateOpts.EnableServiceSync, "enable-service-sync", "", true, "Participate in cross-site service synchronization")
	cmd.Flags().BoolVarP(&routerCreateOpts.EnableRouterConsole, "enable-router-console", "", false, "Enable router console")
	cmd.Flags().StringVarP(&routerLogging, "router-logging", "", "", "Logging settings for router (e.g. trace,debug,info,notice,warning,error)")
	cmd.Flags().StringVarP(&routerCreateOpts.Router.DebugMode, "router-debug-mode", "", "", "Enable debug mode for router ('valgrind' or 'gdb' are valid values)")

	cmd.Flags().StringVar(&routerCreateOpts.Router.Cpu, "router-cpu", "", "CPU request for router pods")
	cmd.Flags().StringVar(&routerCreateOpts.Router.Memory, "router-memory", "", "Memory request for router pods")
	cmd.Flags().StringVar(&routerCreateOpts.Router.NodeSelector, "router-node-selector", "", "Node selector to control placement of router pods")
	cmd.Flags().StringVar(&routerCreateOpts.Router.Affinity, "router-pod-affinity", "", "Pod affinity label matches to control placement of router pods")
	cmd.Flags().StringVar(&routerCreateOpts.Router.AntiAffinity, "router-pod-antiaffinity", "", "Pod antiaffinity label matches to control placement of router pods")
	cmd.Flags().StringVar(&routerCreateOpts.Router.IngressHost, "router-ingress-host", "", "Host through which node is accessible when using nodeport as ingress.")

	cmd.Flags().StringVar(&routerCreateOpts.Controller.Cpu, "controller-cpu", "", "CPU request for controller pods")
	cmd.Flags().StringVar(&routerCreateOpts.Controller.Memory, "controller-memory", "", "Memory request for controller pods")
	cmd.Flags().StringVar(&routerCreateOpts.Controller.NodeSelector, "controller-node-selector", "", "Node selector to control placement of controller pods")
	cmd.Flags().StringVar(&routerCreateOpts.Controller.Affinity, "controller-pod-affinity", "", "Pod affinity label matches to control placement of controller pods")
	cmd.Flags().StringVar(&routerCreateOpts.Controller.AntiAffinity, "controller-pod-antiaffinity", "", "Pod antiaffinity label matches to control placement of controller pods")
	cmd.Flags().StringVar(&routerCreateOpts.Controller.IngressHost, "controller-ingress-host", "", "Host through which node is accessible when using nodeport as ingress.")

	cmd.Flags().BoolVarP(&ClusterLocal, "cluster-local", "", false, "Set up Skupper to only accept connections from within the local cluster.")
	f := cmd.Flag("cluster-local")
	f.Deprecated = "This flag is deprecated, use --ingress [loadbalancer|route|none]"
	f.Hidden = true

	cmd.Flags().BoolVarP(&isEdge, "edge", "", false, "Configure as an edge")
	f = cmd.Flag("edge")
	f.Deprecated = "This flag is deprecated, use --router-mode [interior|edge]"
	f.Hidden = true

	cmd.Flags().IntVar(&routerCreateOpts.Router.MaxFrameSize, "xp-router-max-frame-size", types.RouterMaxFrameSizeDefault, "Set  max frame size on inter-router listeners/connectors")
	cmd.Flags().IntVar(&routerCreateOpts.Router.MaxSessionFrames, "xp-router-max-session-frames", types.RouterMaxSessionFramesDefault, "Set  max session frames on inter-router listeners/connectors")
	hideFlag(cmd, "xp-router-max-frame-size")
	hideFlag(cmd, "xp-router-max-session-frames")
	cmd.Flags().SortFlags = false

	return cmd
}

func hideFlag(cmd *cobra.Command, name string) {
	f := cmd.Flag(name)
	f.Hidden = true
}

func NewCmdDelete(newClient cobraFunc) *cobra.Command {
	cmd := &cobra.Command{
		Use:    "delete",
		Short:  "Delete skupper installation",
		Long:   `delete will delete any skupper related objects from the namespace`,
		Args:   cobra.NoArgs,
		PreRun: newClient,
		RunE: func(cmd *cobra.Command, args []string) error {
			silenceCobra(cmd)
			err := cli.SiteConfigRemove(context.Background())
			if err != nil {
				err = cli.RouterRemove(context.Background())
			}
			if err != nil {
				return err
			} else {
				fmt.Println("Skupper is now removed from '" + cli.GetNamespace() + "'.")
			}
			return nil
		},
	}
	return cmd
}

var forceHup bool

func NewCmdUpdate(newClient cobraFunc) *cobra.Command {
	cmd := &cobra.Command{
		Use:    "update",
		Short:  "Update skupper installation version",
		Long:   "Update the skupper site to " + client.Version,
		Args:   cobra.NoArgs,
		PreRun: newClient,
		RunE: func(cmd *cobra.Command, args []string) error {
			silenceCobra(cmd)
			updated, err := cli.RouterUpdateVersion(context.Background(), forceHup)
			if err != nil {
				return err
			}
			if updated {
				fmt.Println("Skupper is now updated in '" + cli.GetNamespace() + "'.")
			} else {
				fmt.Println("No update required in '" + cli.GetNamespace() + "'.")
			}
			return nil
		},
	}
	cmd.Flags().BoolVarP(&forceHup, "force-restart", "", false, "Restart skupper daemons even if image tag is not updated")
	return cmd
}

var clientIdentity string

func NewCmdConnectionToken(newClient cobraFunc) *cobra.Command {
	cmd := NewCmdTokenCreate(newClient, "client-identity")
	cmd.Use = "connection-token <output-file>"
	cmd.Short = "Create a connection token.  The 'connect' command uses the token to establish a connection from a remote Skupper site."
	return cmd
}

func NewCmdConnect(newClient cobraFunc) *cobra.Command {
	cmd := NewCmdLinkCreate(newClient, "connection-name")
	cmd.Use = "connect <connection-token-file>"
	cmd.Short = "Connect this skupper installation to that which issued the specified connectionToken"
	return cmd

}
func NewCmdDisconnect(newClient cobraFunc) *cobra.Command {
	cmd := NewCmdLinkDelete(newClient)
	cmd.Use = "disconnect <name>"
	cmd.Short = "Remove specified connection"
	return cmd

}
func NewCmdCheckConnection(newClient cobraFunc) *cobra.Command {
	cmd := NewCmdLinkStatus(newClient)
	cmd.Use = "check-connection all|<connection-name>"
	cmd.Short = "Check whether a connection to another Skupper site is active"
	return cmd
}

func NewCmdListConnectors(newClient cobraFunc) *cobra.Command {
	cmd := &cobra.Command{
		Use:    "list-connectors",
		Short:  "List configured outgoing connections",
		Args:   cobra.NoArgs,
		PreRun: newClient,
		RunE: func(cmd *cobra.Command, args []string) error {
			silenceCobra(cmd)
			connectors, err := cli.ConnectorList(context.Background())
			if err == nil {
				if len(connectors) == 0 {
					fmt.Println("There are no connectors defined.")
				} else {
					fmt.Println("Connectors:")
					for _, c := range connectors {
						fmt.Printf("    %s (name=%s)", c.Url, c.Name)
						fmt.Println()
					}
				}
			} else if errors.IsNotFound(err) {
				return SkupperNotInstalledError(cli.GetNamespace())
			} else {
				return fmt.Errorf("Unable to retrieve connections: %w", err)
			}
			return nil
		},
	}
	return cmd
}

func NewCmdStatus(newClient cobraFunc) *cobra.Command {
	cmd := &cobra.Command{
		Use:    "status",
		Short:  "Report the status of the current Skupper site",
		Args:   cobra.NoArgs,
		PreRun: newClient,
		RunE: func(cmd *cobra.Command, args []string) error {
			silenceCobra(cmd)
			vir, err := cli.RouterInspect(context.Background())
			if err == nil {
				ns := cli.GetNamespace()
				var modedesc string = " in interior mode"
				if vir.Status.Mode == string(types.TransportModeEdge) {
					modedesc = " in edge mode"
				}
				sitename := ""
				if vir.Status.SiteName != "" && vir.Status.SiteName != ns {
					sitename = fmt.Sprintf(" with site name %q", vir.Status.SiteName)
				}
				fmt.Printf("Skupper is enabled for namespace %q%s%s.", ns, sitename, modedesc)
				if vir.Status.TransportReadyReplicas == 0 {
					fmt.Printf(" Status pending...")
				} else {
					if len(vir.Status.ConnectedSites.Warnings) > 0 {
						for _, w := range vir.Status.ConnectedSites.Warnings {
							fmt.Printf("Warning: %s", w)
							fmt.Println()
						}
					}
					if vir.Status.ConnectedSites.Total == 0 {
						fmt.Printf(" It is not connected to any other sites.")
					} else if vir.Status.ConnectedSites.Total == 1 {
						fmt.Printf(" It is connected to 1 other site.")
					} else if vir.Status.ConnectedSites.Total == vir.Status.ConnectedSites.Direct {
						fmt.Printf(" It is connected to %d other sites.", vir.Status.ConnectedSites.Total)
					} else {
						fmt.Printf(" It is connected to %d other sites (%d indirectly).", vir.Status.ConnectedSites.Total, vir.Status.ConnectedSites.Indirect)
					}
				}
				if vir.ExposedServices == 0 {
					fmt.Printf(" It has no exposed services.")
				} else if vir.ExposedServices == 1 {
					fmt.Printf(" It has 1 exposed service.")
				} else {
					fmt.Printf(" It has %d exposed services.", vir.ExposedServices)
				}
				fmt.Println()
				if vir.ConsoleUrl != "" {
					fmt.Println("The site console url is: ", vir.ConsoleUrl)
					siteConfig, err := cli.SiteConfigInspect(context.Background(), nil)
					if err != nil {
						return err
					}
					if siteConfig.Spec.AuthMode == "internal" {
						fmt.Println("The credentials for internal console-auth mode are held in secret: 'skupper-console-users'")
					}
				}
			} else {
				if vir == nil {
					fmt.Printf("Skupper is not enabled in namespace '%s'\n", cli.GetNamespace())
				} else {
					return fmt.Errorf("Unable to retrieve skupper status: %w", err)
				}
			}
			return nil
		},
	}
	return cmd
}

var exposeOpts ExposeOptions

func NewCmdExpose(newClient cobraFunc) *cobra.Command {
	cmd := &cobra.Command{
		Use:    "expose [deployment <name>|pods <selector>|statefulset <statefulsetname>|service <name>]",
		Short:  "Expose a set of pods through a Skupper address",
		Args:   exposeTargetArgs,
		PreRun: newClient,
		RunE: func(cmd *cobra.Command, args []string) error {
			silenceCobra(cmd)

			targetType, targetName := parseTargetTypeAndName(args)

			//silence cobra may be moved below the "if" we want to print
			//the usage message along with this error
			if exposeOpts.Address == "" {
				if targetType == "service" {
					return fmt.Errorf("--address option is required for target type 'service'")
				}
				if !exposeOpts.Headless {
					exposeOpts.Address = targetName
				}
			}
			if !exposeOpts.Headless {
				if exposeOpts.ProxyTuning.Cpu != "" {
					return fmt.Errorf("--proxy-cpu option is only valid for headless services")
				}
				if exposeOpts.ProxyTuning.Memory != "" {
					return fmt.Errorf("--proxy-memory option is only valid for headless services")
				}
				if exposeOpts.ProxyTuning.Affinity != "" {
					return fmt.Errorf("--proxy-pod-affinity option is only valid for headless services")
				}
				if exposeOpts.ProxyTuning.AntiAffinity != "" {
					return fmt.Errorf("--proxy-pod-antiaffinity option is only valid for headless services")
				}
				if exposeOpts.ProxyTuning.NodeSelector != "" {
					return fmt.Errorf("--proxy-node-selector option is only valid for headless services")
				}
			}

			addr, err := expose(cli, context.Background(), targetType, targetName, exposeOpts)
			if err == nil {
				fmt.Printf("%s %s exposed as %s\n", targetType, targetName, addr)
			}
			return err
		},
	}
	cmd.Flags().StringVar(&(exposeOpts.Protocol), "protocol", "tcp", "The protocol to proxy (tcp, http, or http2)")
	cmd.Flags().StringVar(&(exposeOpts.Address), "address", "", "The Skupper address to expose")
	cmd.Flags().IntVar(&(exposeOpts.Port), "port", 0, "The port to expose on")
	cmd.Flags().IntVar(&(exposeOpts.TargetPort), "target-port", 0, "The port to target on pods")
	cmd.Flags().BoolVar(&(exposeOpts.Headless), "headless", false, "Expose through a headless service (valid only for a statefulset target)")
	cmd.Flags().StringVar(&exposeOpts.ProxyTuning.Cpu, "proxy-cpu", "", "CPU request for router pods")
	cmd.Flags().StringVar(&exposeOpts.ProxyTuning.Memory, "proxy-memory", "", "Memory request for router pods")
	cmd.Flags().StringVar(&exposeOpts.ProxyTuning.NodeSelector, "proxy-node-selector", "", "Node selector to control placement of router pods")
	cmd.Flags().StringVar(&exposeOpts.ProxyTuning.Affinity, "proxy-pod-affinity", "", "Pod affinity label matches to control placement of router pods")
	cmd.Flags().StringVar(&exposeOpts.ProxyTuning.AntiAffinity, "proxy-pod-antiaffinity", "", "Pod antiaffinity label matches to control placement of router pods")

	return cmd
}

var unexposeAddress string

func NewCmdUnexpose(newClient cobraFunc) *cobra.Command {
	cmd := &cobra.Command{
		Use:    "unexpose [deployment <name>|pods <selector>|statefulset <statefulsetname>|service <name>]",
		Short:  "Unexpose a set of pods previously exposed through a Skupper address",
		Args:   exposeTargetArgs,
		PreRun: newClient,
		RunE: func(cmd *cobra.Command, args []string) error {
			silenceCobra(cmd)

			targetType, targetName := parseTargetTypeAndName(args)

			err := cli.ServiceInterfaceUnbind(context.Background(), targetType, targetName, unexposeAddress, true)
			if err == nil {
				fmt.Printf("%s %s unexposed\n", targetType, targetName)
			} else {
				return fmt.Errorf("Unable to unbind skupper service: %w", err)
			}
			return nil
		},
	}
	cmd.Flags().StringVar(&unexposeAddress, "address", "", "Skupper address the target was exposed as")

	return cmd
}

func NewCmdListExposed(newClient cobraFunc) *cobra.Command {
	cmd := NewCmdServiceStatus(newClient)
	cmd.Use = "list-exposed"
	return cmd
}

func NewCmdServiceStatus(newClient cobraFunc) *cobra.Command {
	cmd := &cobra.Command{
		Use:    "status",
		Short:  "List services exposed over the Skupper network",
		Args:   cobra.NoArgs,
		PreRun: newClient,
		RunE: func(cmd *cobra.Command, args []string) error {
			silenceCobra(cmd)
			vsis, err := cli.ServiceInterfaceList(context.Background())
			if err == nil {
				if len(vsis) == 0 {
					fmt.Println("No services defined")
				} else {
					fmt.Println("Services exposed through Skupper:")
					for _, si := range vsis {
						if len(si.Targets) == 0 {
							fmt.Printf("    %s (%s port %d)", si.Address, si.Protocol, si.Port)
							fmt.Println()
						} else {
							fmt.Printf("    %s (%s port %d) with targets", si.Address, si.Protocol, si.Port)
							fmt.Println()
							for _, t := range si.Targets {
								var name string
								if t.Name != "" {
									name = fmt.Sprintf("name=%s", t.Name)
								}
								if t.Selector != "" {
									fmt.Printf("      => %s %s", t.Selector, name)
								} else if t.Service != "" {
									fmt.Printf("      => %s %s", t.Service, name)
								} else {
									fmt.Printf("      => %s (no selector)", name)
								}
								fmt.Println()
							}
						}
					}
				}
			} else {
				return fmt.Errorf("Could not retrieve services: %w", err)
			}
			return nil
		},
	}

	return cmd
}

func NewCmdService() *cobra.Command {
	cmd := &cobra.Command{
		Use:   "service create <name> <port> or service delete port",
		Short: "Manage skupper service definitions",
	}
	return cmd
}

var serviceToCreate types.ServiceInterface

func NewCmdCreateService(newClient cobraFunc) *cobra.Command {
	cmd := &cobra.Command{
		Use:    "create <name> <port>",
		Short:  "Create a skupper service",
		Args:   createServiceArgs,
		PreRun: newClient,
		RunE: func(cmd *cobra.Command, args []string) error {
			silenceCobra(cmd)
			var sPort string
			if len(args) == 1 {
				parts := strings.Split(args[0], ":")
				serviceToCreate.Address = parts[0]
				sPort = parts[1]
			} else {
				serviceToCreate.Address = args[0]
				sPort = args[1]
			}
			servicePort, err := strconv.Atoi(sPort)
			if err != nil {
				return fmt.Errorf("%s is not a valid port", sPort)
			} else {
				serviceToCreate.Port = servicePort
				err = cli.ServiceInterfaceCreate(context.Background(), &serviceToCreate)
				if err != nil {
					return fmt.Errorf("%w", err)
				}
			}
			return nil
		},
	}
	cmd.Flags().StringVar(&serviceToCreate.Protocol, "mapping", "tcp", "The mapping in use for this service address (currently one of tcp or http)")
	cmd.Flags().StringVar(&serviceToCreate.Aggregate, "aggregate", "", "The aggregation strategy to use. One of 'json' or 'multipart'. If specified requests to this service will be sent to all registered implementations and the responses aggregated.")
	cmd.Flags().BoolVar(&serviceToCreate.EventChannel, "event-channel", false, "If specified, this service will be a channel for multicast events.")

	return cmd
}

func NewCmdDeleteService(newClient cobraFunc) *cobra.Command {
	cmd := &cobra.Command{
		Use:    "delete <name>",
		Short:  "Delete a skupper service",
		Args:   cobra.ExactArgs(1),
		PreRun: newClient,
		RunE: func(cmd *cobra.Command, args []string) error {
			silenceCobra(cmd)
			err := cli.ServiceInterfaceRemove(context.Background(), args[0])
			if err != nil {
				return fmt.Errorf("%w", err)
			}
			return nil
		},
	}
	return cmd
}

var targetPort int
var protocol string

func NewCmdBind(newClient cobraFunc) *cobra.Command {
	cmd := &cobra.Command{
		Use:    "bind <service-name> <target-type> <target-name>",
		Short:  "Bind a target to a service",
		Args:   bindArgs,
		PreRun: newClient,
		RunE: func(cmd *cobra.Command, args []string) error {
			silenceCobra(cmd)
			if protocol != "" && protocol != "tcp" && protocol != "http" && protocol != "http2" {
				return fmt.Errorf("%s is not a valid protocol. Choose 'tcp', 'http' or 'http2'.", protocol)
			} else {
				targetType, targetName := parseTargetTypeAndName(args[1:])

				service, err := cli.ServiceInterfaceInspect(context.Background(), args[0])

				if err != nil {
					return fmt.Errorf("%w", err)
				} else if service == nil {
					return fmt.Errorf("Service %s not found", args[0])
				} else {
					err = cli.ServiceInterfaceBind(context.Background(), service, targetType, targetName, protocol, targetPort)
					if err != nil {
						return fmt.Errorf("%w", err)
					}
				}
			}
			return nil
		},
	}
	cmd.Flags().StringVar(&protocol, "protocol", "", "The protocol to proxy (tcp, http or http2).")
	cmd.Flags().IntVar(&targetPort, "target-port", 0, "The port the target is listening on.")

	return cmd
}

func NewCmdUnbind(newClient cobraFunc) *cobra.Command {
	cmd := &cobra.Command{
		Use:    "unbind <service-name> <target-type> <target-name>",
		Short:  "Unbind a target from a service",
		Args:   bindArgs,
		PreRun: newClient,
		RunE: func(cmd *cobra.Command, args []string) error {
			silenceCobra(cmd)

			targetType, targetName := parseTargetTypeAndName(args[1:])

			err := cli.ServiceInterfaceUnbind(context.Background(), targetType, targetName, args[0], false)
			if err != nil {
				return fmt.Errorf("%w", err)
			}
			return nil
		},
	}
	return cmd
}

func IsZero(v reflect.Value) bool {
	return !v.IsValid() || reflect.DeepEqual(v.Interface(), reflect.Zero(v.Type()).Interface())
}

func NewCmdProxy() *cobra.Command {
	cmd := &cobra.Command{
		Use:   "proxy init or proxy delete <proxy-name>",
		Short: "Manage skupper proxy definitions",
	}
	return cmd
}

var proxyInitOptions types.ProxyInitOptions

func NewCmdInitProxy(newClient cobraFunc) *cobra.Command {
	cmd := &cobra.Command{
		Use:    "init",
		Short:  "Initialize a proxy to link to the skupper network",
		Args:   cobra.NoArgs,
		PreRun: newClient,
		RunE: func(cmd *cobra.Command, args []string) error {
			silenceCobra(cmd)

			name, err := cli.ProxyInit(context.Background(), proxyInitOptions)
			if err != nil {
				return fmt.Errorf("%w", err)
			} else {
				fmt.Printf("Skupper proxy %s created\n", name)
			}

			return nil
		},
	}
	cmd.Flags().StringVar(&proxyInitOptions.Name, "name", "", "The name of proxy definition")
	cmd.Flags().BoolVarP(&proxyInitOptions.StartProxy, "start-proxy", "", true, "Start local proxy instance")
	return cmd
}

func NewCmdDeleteProxy(newClient cobraFunc) *cobra.Command {
	cmd := &cobra.Command{
		Use:    "delete <name>",
		Short:  "Remove the proxy definition and stop local instance if running",
		Args:   cobra.ExactArgs(1),
		PreRun: newClient,
		RunE: func(cmd *cobra.Command, args []string) error {
			silenceCobra(cmd)

			err := cli.ProxyRemove(context.Background(), args[0])
			if err != nil {
				return fmt.Errorf("%w", err)
			}

			return nil
		},
	}

	return cmd
}

func NewCmdDownloadProxy(newClient cobraFunc) *cobra.Command {
	cmd := &cobra.Command{
		Use:    "download <name> <output-path>",
		Short:  "Download a proxy definition",
		Args:   cobra.ExactArgs(2),
		PreRun: newClient,
		RunE: func(cmd *cobra.Command, args []string) error {
			silenceCobra(cmd)

			err := cli.ProxyDownload(context.Background(), args[0], args[1])
			if err != nil {
				return fmt.Errorf("%w", err)
			}

			return nil
		},
	}

	return cmd
}

var proxyExposeOptions types.ProxyExposeOptions

func NewCmdExposeProxy(newClient cobraFunc) *cobra.Command {
	cmd := &cobra.Command{
		Use:    "expose <address> <host> <port>",
		Short:  "Expose a service process via proxy through a skupper address",
		Args:   exposeProxyArgs,
		PreRun: newClient,
		RunE: func(cmd *cobra.Command, args []string) error {
			silenceCobra(cmd)
			if len(args) == 2 {
				parts := strings.Split(args[1], ":")
				proxyExposeOptions.Egress.Host = parts[0]
				proxyExposeOptions.Egress.Port = parts[1]
			} else {
				proxyExposeOptions.Egress.Host = args[1]
				proxyExposeOptions.Egress.Port = args[2]
			}
			proxyExposeOptions.Egress.Address = args[0]
			proxyExposeOptions.Egress.ErrIfNoSvc = false

			name, err := cli.ProxyExpose(context.Background(), proxyExposeOptions)
			if err != nil {
				return fmt.Errorf("%w", err)
			} else {
				fmt.Printf("Skupper proxy %s created\n", name)
			}

			return nil
		},
	}
	cmd.Flags().StringVar(&proxyExposeOptions.Egress.Protocol, "protocol", "tcp", "The protocol to proxy (tcp, http or http2).")
	cmd.Flags().StringVar(&proxyExposeOptions.ProxyName, "name", "", "The name of external service to create. Defaults to service address value")
	return cmd
}

func NewCmdUnexposeProxy(newClient cobraFunc) *cobra.Command {
	cmd := &cobra.Command{
		Use:    "unexpose <name> <address>",
		Short:  "Unexpose a service process previously exposed via proxy through a skupper address",
		Args:   cobra.ExactArgs(2),
		PreRun: newClient,
		RunE: func(cmd *cobra.Command, args []string) error {
			silenceCobra(cmd)

			err := cli.ProxyUnexpose(context.Background(), args[0], args[1])
			if err != nil {
				return fmt.Errorf("%w", err)
			}

			return nil
		},
	}

	return cmd
}

var proxyBindOptions types.ProxyBindOptions

func NewCmdBindProxy(newClient cobraFunc) *cobra.Command {
	cmd := &cobra.Command{
		Use:    "bind <proxy-name> <address> <host> <port>",
		Short:  "Bind a service process via proxy to a skupper service",
		Args:   bindProxyArgs,
		PreRun: newClient,
		RunE: func(cmd *cobra.Command, args []string) error {
			silenceCobra(cmd)
			if len(args) == 3 {
				parts := strings.Split(args[2], ":")
				proxyBindOptions.Host = parts[0]
				proxyBindOptions.Port = parts[1]
			} else {
				proxyBindOptions.Host = args[2]
				proxyBindOptions.Port = args[3]
			}
			proxyBindOptions.Address = args[1]
			proxyBindOptions.ErrIfNoSvc = true

			err := cli.ProxyBind(context.Background(), args[0], proxyBindOptions)
			if err != nil {
				return fmt.Errorf("%w", err)
			}

			return nil
		},
	}
	cmd.Flags().StringVar(&proxyBindOptions.Protocol, "protocol", "tcp", "The protocol to proxy (tcp, http or http2).")
	return cmd
}

func NewCmdUnbindProxy(newClient cobraFunc) *cobra.Command {
	cmd := &cobra.Command{
		Use:    "unbind <proxy-name> <address>",
		Short:  "Unbind the service process from the skupper network",
		Args:   cobra.ExactArgs(2),
		PreRun: newClient,
		RunE: func(cmd *cobra.Command, args []string) error {
			silenceCobra(cmd)

			err := cli.ProxyUnbind(context.Background(), args[0], args[1])
			if err != nil {
				return fmt.Errorf("%w", err)
			}

			return nil
		},
	}
	cmd.Flags().StringVar(&protocol, "protocol", "tcp", "The protocol to proxy (tcp, http or http2).")
	return cmd
}

func NewCmdStatusProxy(newClient cobraFunc) *cobra.Command {
	cmd := &cobra.Command{
		Use:    "status <proxy-name>",
		Short:  "Report the status of a proxy for the current skupper site",
		Args:   cobra.MaximumNArgs(1),
		PreRun: newClient,
		RunE: func(cmd *cobra.Command, args []string) error {
			silenceCobra(cmd)

			if len(args) == 1 && args[0] != "all" {
				proxyName := args[0]
				inspect, err := cli.ProxyInspect(context.Background(), proxyName)
				if err != nil {
					return fmt.Errorf("%w", err)
				}

				fmt.Printf("%-30s %s\n", "Name", inspect.ProxyName)
				fmt.Printf("%-30s %s\n", "Version", strings.TrimSuffix(inspect.ProxyVersion, "\n"))
				fmt.Printf("%-30s %s\n", "URL", inspect.ProxyUrl)

				fmt.Println("")

				if len(inspect.TcpConnectors) == 0 && len(inspect.TcpListeners) == 0 {
					fmt.Println("No Services Defined")
				} else {
					fmt.Println("Service Definitions:")
					tw := new(tabwriter.Writer)
					tw.Init(os.Stdout, 0, 4, 1, ' ', 0)
					fmt.Fprintln(tw, fmt.Sprintf("%s\t%s\t%s\t%s\t%s\t%s\t", "TYPE", "SERVICE", "ADDRESS", "HOST", "PORT", "FORWARD_PORT"))
					for _, connector := range inspect.TcpConnectors {
						fmt.Fprintln(tw, fmt.Sprintf("%s\t%s\t%s\t%s\t%s\t%s\t", "bind", strings.TrimPrefix(connector.Name, proxyName+"-egress-"), connector.Address, connector.Host, connector.Port, ""))
					}
					for _, listener := range inspect.TcpListeners {
						fmt.Fprintln(tw, fmt.Sprintf("%s\t%s\t%s\t%s\t%s\t%s\t", "forward", strings.TrimPrefix(listener.Name, proxyName+"-ingress-"), listener.Address, listener.Host, listener.Port, listener.LocalPort))
					}
					tw.Flush()
				}
			} else {
				proxies, err := cli.ProxyList(context.Background())
				if err != nil {
					return fmt.Errorf("%w", err)
				}

				if len(proxies) == 0 {
					fmt.Println("No proxy definitions found")
					return nil
				}

				fmt.Println("Proxy Definitions Summary")
				fmt.Println("")
				tw := new(tabwriter.Writer)
				tw.Init(os.Stdout, 0, 4, 2, ' ', 0)
				fmt.Fprintln(tw, fmt.Sprintf("%s\t%s\t%s\t%s\t", "NAME", "BINDS", "FORWARDS", "URL"))
				for _, proxy := range proxies {
					fmt.Fprintln(tw, fmt.Sprintf("%s\t%s\t%s\t%s\t", proxy.ProxyName, strconv.Itoa(len(proxy.TcpConnectors)), strconv.Itoa(len(proxy.TcpListeners)), proxy.ProxyUrl))
				}
				tw.Flush()
			}

			return nil
		},
	}

	return cmd
}

var proxyForwardService types.ServiceInterface
var loopback bool

func NewCmdForwardProxy(newClient cobraFunc) *cobra.Command {
	cmd := &cobra.Command{
		Use:    "forward <proxy-name> <address> <port>",
		Short:  "Forward a service address via proxy to the skupper network",
		Args:   cobra.ExactArgs(3),
		PreRun: newClient,
		RunE: func(cmd *cobra.Command, args []string) error {
			silenceCobra(cmd)

			forwardPort, err := strconv.Atoi(args[2])
			if err != nil {
				return fmt.Errorf("%s is not a valid forward port", args[2])
			}

			proxyForwardService.Address = args[1]
			proxyForwardService.Port = forwardPort

			err = cli.ProxyForward(context.Background(), args[0], loopback, &proxyForwardService)
			//			err = cli.ProxyForward(context.Background(), args[0], lPort, loopback, &proxyForwardService)
			if err != nil {
				return fmt.Errorf("%w", err)
			}

			return nil
		},
	}
	cmd.Flags().StringVar(&proxyForwardService.Protocol, "mapping", "tcp", "The mapping in use for this service address (currently one of tcp or http)")
	cmd.Flags().StringVar(&proxyForwardService.Aggregate, "aggregate", "", "The aggregation strategy to use. One of 'json' or 'multipart'. If specified requests to this service will be sent to all registered implementations and the responses aggregated.")
	cmd.Flags().BoolVar(&proxyForwardService.EventChannel, "event-channel", false, "If specified, this service will be a channel for multicast events.")
	cmd.Flags().BoolVarP(&loopback, "loopback", "", false, "Forward from loopback only")
	return cmd
}

func NewCmdUnforwardProxy(newClient cobraFunc) *cobra.Command {
	cmd := &cobra.Command{
		Use:    "unforward <proxy-name> <address>",
		Short:  "Stop forwarding a service address via proxy to the skupper network",
		Args:   cobra.ExactArgs(2),
		PreRun: newClient,
		RunE: func(cmd *cobra.Command, args []string) error {
			silenceCobra(cmd)

			err := cli.ProxyUnforward(context.Background(), args[0], args[1])
			if err != nil {
				return fmt.Errorf("%w", err)
			}

			return nil
		},
	}
	cmd.Flags().StringVar(&protocol, "protocol", "tcp", "The protocol to proxy (tcp, http or http2).")
	return cmd
}

func NewCmdVersion(newClient cobraFunc) *cobra.Command {
	cmd := &cobra.Command{
		Use:    "version",
		Short:  "Report the version of the Skupper CLI and services",
		Args:   cobra.NoArgs,
		PreRun: newClient,
		RunE: func(cmd *cobra.Command, args []string) error {
			silenceCobra(cmd)
			fmt.Printf("%-30s %s\n", "client version", client.Version)
			if !IsZero(reflect.ValueOf(cli)) {
				fmt.Printf("%-30s %s\n", "transport version", cli.GetVersion(types.TransportComponentName, types.TransportContainerName))
				fmt.Printf("%-30s %s\n", "controller version", cli.GetVersion(types.ControllerComponentName, types.ControllerContainerName))
			} else {
				fmt.Printf("%-30s %s\n", "transport version", "not-found (no configuration has been provided)")
				fmt.Printf("%-30s %s\n", "controller version", "not-found (no configuration has been provided)")
			}
			return nil
		},
	}
	return cmd
}

func NewCmdDebug() *cobra.Command {
	cmd := &cobra.Command{
		Use:   "debug dump <file> or debug action <tbd>",
		Short: "Debug skupper installation",
	}
	return cmd
}

func NewCmdDebugDump(newClient cobraFunc) *cobra.Command {
	cmd := &cobra.Command{
		Use:    "dump <filename>.tar.gz",
		Short:  "Collect and store skupper logs, config, etc. to compressed archive file",
		Args:   cobra.ExactArgs(1),
		PreRun: newClient,
		RunE: func(cmd *cobra.Command, args []string) error {
			silenceCobra(cmd)
			file, err := cli.SkupperDump(context.Background(), args[0], client.Version, kubeConfigPath, kubeContext)
			if err != nil {
				return fmt.Errorf("Unable to save skupper dump details: %w", err)
			} else {
				fmt.Println("Skupper dump details written to compressed archive: ", file)
			}
			return nil
		},
	}
	return cmd
}

func NewCmdRevokeaccess(newClient cobraFunc) *cobra.Command {
	cmd := &cobra.Command{
		Use:   "revoke-access",
		Short: "Revoke all previously granted access to the site.",
		Long: `This will invalidate all previously issued tokens and require that all
links to this site be re-established with new tokens.`,
		Args:   cobra.ExactArgs(0),
		PreRun: newClient,
		RunE: func(cmd *cobra.Command, args []string) error {
			silenceCobra(cmd)
			err := cli.RevokeAccess(context.Background())
			if err != nil {
				return fmt.Errorf("Unable to revoke access: %w", err)
			}
			return nil
		},
	}
	return cmd
}

func NewCmdCompletion() *cobra.Command {
	completionLong := `
Output shell completion code for bash.
The shell code must be evaluated to provide interactive
completion of skupper commands.  This can be done by sourcing it from
the .bash_profile. i.e.: $ source <(skupper completion)
`

	cmd := &cobra.Command{
		Use:   "completion",
		Short: "Output shell completion code for bash",
		Long:  completionLong,
		Args:  cobra.NoArgs,
		Run: func(cmd *cobra.Command, args []string) {
			rootCmd.GenBashCompletion(os.Stdout)

		},
	}
	return cmd
}

type cobraFunc func(cmd *cobra.Command, args []string)

func newClient(cmd *cobra.Command, args []string) {
	cli = NewClient(namespace, kubeContext, kubeConfigPath)
}

func newClientSansExit(cmd *cobra.Command, args []string) {
	cli = NewClientHandleError(namespace, kubeContext, kubeConfigPath, false)
}

var kubeContext string
var namespace string
var kubeConfigPath string
var rootCmd *cobra.Command
var cli types.VanClientInterface

func init() {
	routev1.AddToScheme(scheme.Scheme)

	cmdInit := NewCmdInit(newClient)
	cmdDelete := NewCmdDelete(newClient)
	cmdUpdate := NewCmdUpdate(newClient)
	cmdStatus := NewCmdStatus(newClient)
	cmdExpose := NewCmdExpose(newClient)
	cmdUnexpose := NewCmdUnexpose(newClient)
	cmdListExposed := NewCmdListExposed(newClient)
	cmdCreateService := NewCmdCreateService(newClient)
	cmdDeleteService := NewCmdDeleteService(newClient)
	cmdStatusService := NewCmdServiceStatus(newClient)
	cmdBind := NewCmdBind(newClient)
	cmdUnbind := NewCmdUnbind(newClient)
	cmdVersion := NewCmdVersion(newClientSansExit)
	cmdDebugDump := NewCmdDebugDump(newClient)

	cmdInitProxy := NewCmdInitProxy(newClient)
	cmdDownloadProxy := NewCmdDownloadProxy(newClient)
	cmdDeleteProxy := NewCmdDeleteProxy(newClient)
	cmdExposeProxy := NewCmdExposeProxy(newClient)
	cmdUnexposeProxy := NewCmdUnexposeProxy(newClient)
	cmdStatusProxy := NewCmdStatusProxy(newClient)
	cmdBindProxy := NewCmdBindProxy(newClient)
	cmdUnbindProxy := NewCmdUnbindProxy(newClient)
	cmdForwardProxy := NewCmdForwardProxy(newClient)
	cmdUnforwardProxy := NewCmdUnforwardProxy(newClient)

	//backwards compatibility commands hidden
	deprecatedMessage := "please use 'skupper service [bind|unbind]' instead"
	cmdBind.Hidden = true
	cmdBind.Deprecated = deprecatedMessage
	cmdUnbind.Deprecated = deprecatedMessage
	cmdUnbind.Hidden = true

	cmdListConnectors := NewCmdListConnectors(newClient) //listconnectors just keeped
	cmdListConnectors.Hidden = true
	cmdListConnectors.Deprecated = "please use 'skupper link status'"

	linkDeprecationMessage := "please use 'skupper link [create|delete|status]' instead."

	cmdConnect := NewCmdConnect(newClient)
	cmdConnect.Hidden = true
	cmdConnect.Deprecated = linkDeprecationMessage

	cmdDisconnect := NewCmdDisconnect(newClient)
	cmdDisconnect.Hidden = true
	cmdDisconnect.Deprecated = linkDeprecationMessage

	cmdCheckConnection := NewCmdCheckConnection(newClient)
	cmdCheckConnection.Hidden = true
	cmdCheckConnection.Deprecated = linkDeprecationMessage

	cmdConnectionToken := NewCmdConnectionToken(newClient)
	cmdConnectionToken.Hidden = true
	cmdConnectionToken.Deprecated = "please use 'skupper token create' instead."

	cmdListExposed.Hidden = true
	cmdListExposed.Deprecated = "please use 'skupper service status' instead."

	// setup subcommands
	cmdService := NewCmdService()
	cmdService.AddCommand(cmdCreateService)
	cmdService.AddCommand(cmdDeleteService)
	cmdService.AddCommand(NewCmdBind(newClient))
	cmdService.AddCommand(NewCmdUnbind(newClient))
	cmdService.AddCommand(cmdStatusService)

	cmdProxy := NewCmdProxy()
	cmdProxy.AddCommand(cmdInitProxy)
	cmdProxy.AddCommand(cmdDownloadProxy)
	cmdProxy.AddCommand(cmdDeleteProxy)
	cmdProxy.AddCommand(cmdExposeProxy)
	cmdProxy.AddCommand(cmdUnexposeProxy)
	cmdProxy.AddCommand(cmdStatusProxy)
	cmdProxy.AddCommand(cmdBindProxy)
	cmdProxy.AddCommand(cmdUnbindProxy)
	cmdProxy.AddCommand(cmdForwardProxy)
	cmdProxy.AddCommand(cmdUnforwardProxy)

	cmdDebug := NewCmdDebug()
	cmdDebug.AddCommand(cmdDebugDump)

	cmdLink := NewCmdLink()
	cmdLink.AddCommand(NewCmdLinkCreate(newClient, ""))
	cmdLink.AddCommand(NewCmdLinkDelete(newClient))
	cmdLink.AddCommand(NewCmdLinkStatus(newClient))

	cmdToken := NewCmdToken()
	cmdToken.AddCommand(NewCmdTokenCreate(newClient, ""))

	cmdCompletion := NewCmdCompletion()

	cmdRevokeAll := NewCmdRevokeaccess(newClient)

	rootCmd = &cobra.Command{Use: "skupper"}
	rootCmd.AddCommand(cmdInit,
		cmdDelete,
		cmdUpdate,
		cmdConnectionToken,
		cmdToken,
		cmdLink,
		cmdConnect,
		cmdDisconnect,
		cmdCheckConnection,
		cmdStatus,
		cmdListConnectors,
		cmdExpose,
		cmdUnexpose,
		cmdListExposed,
		cmdService,
		cmdBind,
		cmdUnbind,
		cmdVersion,
		cmdDebug,
		cmdCompletion,
<<<<<<< HEAD
		cmdProxy,
	)
=======
		cmdRevokeAll)
>>>>>>> eb3de063

	rootCmd.PersistentFlags().StringVarP(&kubeConfigPath, "kubeconfig", "", "", "Path to the kubeconfig file to use")
	rootCmd.PersistentFlags().StringVarP(&kubeContext, "context", "c", "", "The kubeconfig context to use")
	rootCmd.PersistentFlags().StringVarP(&namespace, "namespace", "n", "", "The Kubernetes namespace to use")

}

func main() {
	if err := rootCmd.Execute(); err != nil {
		os.Exit(1)
	}
}<|MERGE_RESOLUTION|>--- conflicted
+++ resolved
@@ -1401,12 +1401,8 @@
 		cmdVersion,
 		cmdDebug,
 		cmdCompletion,
-<<<<<<< HEAD
 		cmdProxy,
-	)
-=======
 		cmdRevokeAll)
->>>>>>> eb3de063
 
 	rootCmd.PersistentFlags().StringVarP(&kubeConfigPath, "kubeconfig", "", "", "Path to the kubeconfig file to use")
 	rootCmd.PersistentFlags().StringVarP(&kubeContext, "context", "c", "", "The kubeconfig context to use")
