--- conflicted
+++ resolved
@@ -712,15 +712,7 @@
 
 	cmdInit := NewCmdInit(newClient)
 	cmdDelete := NewCmdDelete(newClient)
-<<<<<<< HEAD
-=======
 	cmdUpdate := NewCmdUpdate(newClient)
-	cmdConnectionToken := NewCmdConnectionToken(newClient)
-	cmdConnect := NewCmdConnect(newClient)
-	cmdDisconnect := NewCmdDisconnect(newClient)
-	cmdListConnectors := NewCmdListConnectors(newClient)
-	cmdCheckConnection := NewCmdCheckConnection(newClient)
->>>>>>> 46c67c24
 	cmdStatus := NewCmdStatus(newClient)
 	cmdExpose := NewCmdExpose(newClient)
 	cmdUnexpose := NewCmdUnexpose(newClient)
@@ -782,10 +774,10 @@
 	cmdCompletion := NewCmdCompletion()
 
 	rootCmd = &cobra.Command{Use: "skupper"}
-<<<<<<< HEAD
-	rootCmd.Version = version
+	rootCmd.Version = client.Version
 	rootCmd.AddCommand(cmdInit,
 		cmdDelete,
+		cmdUpdate,
 		cmdConnectionToken,
 		cmdToken,
 		cmdLink,
@@ -804,11 +796,6 @@
 		cmdDebug,
 		cmdCompletion)
 
-=======
-	rootCmd.Version = client.Version
-	rootCmd.AddCommand(cmdInit, cmdDelete, cmdUpdate, cmdConnectionToken, cmdConnect, cmdDisconnect, cmdCheckConnection, cmdStatus, cmdListConnectors, cmdExpose, cmdUnexpose, cmdListExposed,
-		cmdService, cmdBind, cmdUnbind, cmdVersion, cmdDebug, cmdCompletion)
->>>>>>> 46c67c24
 	rootCmd.PersistentFlags().StringVarP(&kubeConfigPath, "kubeconfig", "", "", "Path to the kubeconfig file to use")
 	rootCmd.PersistentFlags().StringVarP(&kubeContext, "context", "c", "", "The kubeconfig context to use")
 	rootCmd.PersistentFlags().StringVarP(&namespace, "namespace", "n", "", "The Kubernetes namespace to use")
