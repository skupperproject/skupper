--- conflicted
+++ resolved
@@ -112,11 +112,7 @@
           command: sudo rm -rf /usr/local/go
       - docker/install-docker
       - go/install:
-<<<<<<< HEAD
-          version: "1.22.12"
-=======
           version: "1.22.0"
->>>>>>> 053d5de3
       - kube-orb/install-kubectl
       - run: make
 
