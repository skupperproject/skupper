--- conflicted
+++ resolved
@@ -75,10 +75,6 @@
 	}
 }
 
-<<<<<<< HEAD
-func (cli *VanClient) getControllerRules(options types.SiteConfigSpec) []rbacv1.PolicyRule {
-	return cli.adjustRules(options, types.ControllerPolicyRule)
-=======
 func addPsa(vi *apiversion.Info) bool {
 	// for kubernetes versions 1.24+
 	if vi.Major == "1" && strings.Compare(vi.Minor, "24") >= 0 {
@@ -88,9 +84,8 @@
 	}
 }
 
-func (cli *VanClient) getControllerRules() []rbacv1.PolicyRule {
-	return cli.adjustRules(types.ControllerPolicyRule)
->>>>>>> 3537f721
+func (cli *VanClient) getControllerRules(options types.SiteConfigSpec) []rbacv1.PolicyRule {
+	return cli.adjustRules(options, types.ControllerPolicyRule)
 }
 
 func (cli *VanClient) adjustRules(options types.SiteConfigSpec, original []rbacv1.PolicyRule) []rbacv1.PolicyRule {
